--- conflicted
+++ resolved
@@ -1,18 +1,10 @@
+import { FileRequest } from './net/file-request';
+import { UpdateServerConfig } from './config/update-server-config';
 import { parseServerConfig, SocketServer } from '@runejs/core/net';
-import { FileStore } from '../../filestore';
 import { UpdateServerConnection } from './net/update-server-connection';
+import { FileStore, getIndexName, IndexName } from '../../filestore';
+import { ByteBuffer } from '@runejs/core/buffer';
 import { logger } from '@runejs/core';
-import { ByteBuffer } from '@runejs/core/buffer';
-<<<<<<< HEAD
-import { IndexName } from '../../filestore/dist/file-store/archive';
-import { FileRequest } from './net/file-request';
-import { defaultConfig, UpdateServerConfig } from './config/update-server-config';
-=======
-import { parseServerConfig, SocketServer } from '@runejs/core/net';
-import { Filestore, readIndexedDataChunk } from '@runejs/filestore';
-import { Socket } from 'net';
-import * as CRC32 from 'crc-32';
->>>>>>> cdeb5fcc
 
 
 export default class UpdateServer {
@@ -22,92 +14,20 @@
     public crcTable: Buffer;
     public indexFiles: ByteBuffer[];
 
-<<<<<<< HEAD
-    public constructor(host?: string, port?: number) {
-        if(!host) {
-            this.serverConfig = parseServerConfig<UpdateServerConfig>();
-        } else {
-            this.serverConfig = {
-                updateServerHost: host,
-                updateServerPort: port,
-                storeDir: defaultConfig.storeDir,
-                clientVersion: defaultConfig.clientVersion
-            };
-        }
+    private incomingRequests: string[] = [];
+    private batchLimit: number = 30;
 
-        if(!this.serverConfig.updateServerHost || !this.serverConfig.updateServerPort) {
-            throw new Error(`Update Server host or port not provided. ` +
-                `Please add updateServerHost and updateServerPort to your configuration file.`);
-        }
+    public constructor(configDir?: string) {
+        this.serverConfig = parseServerConfig<UpdateServerConfig>({ configDir });
 
-        if(!this.serverConfig.storeDir) {
-            throw new Error(`Update Server asset store directory was not provided. ` +
-                `Please add storeDir to your configuration file.`);
-=======
-class UpdateServerConnection extends SocketServer {
-
-    private connectionStage: ConnectionStage = ConnectionStage.HANDSHAKE;
-    private files: { file: number, index: number }[] = [];
-
-    public constructor(private readonly updateServer: UpdateServer,
-                       gameServerSocket: Socket) {
-        super(gameServerSocket);
-    }
-
-    public initialHandshake(buffer: ByteBuffer): boolean {
-        const gameVersion = buffer.get('INT');
-        const outputBuffer = new ByteBuffer(1);
-
-        if(gameVersion === 435) {
-            outputBuffer.put(0); // good to go!
-            this.connectionStage = ConnectionStage.ACTIVE;
-            this.socket.write(outputBuffer);
-            return true;
-        } else {
-            outputBuffer.put(6); // out of date
-            this.socket.write(outputBuffer);
-            return false;
->>>>>>> cdeb5fcc
+        if(!this.serverConfig.clientVersion) {
+            throw new Error(`Update Server supported client version was not provided. ` +
+                `Please add clientVersion to your configuration file.`);
         }
     }
 
-
-    public decodeMessage(buffer: ByteBuffer): void {
-        while(buffer.readable >= 4) {
-            const type = buffer.get('byte', 'u');
-            const index = buffer.get('byte', 'u');
-            const file = buffer.get('short', 'u');
-
-            switch(type) {
-                case 0: // queue
-                    this.files.push({ index, file });
-                    break;
-                case 1: // immediate
-                    this.socket.write(this.generateFile(index, file));
-                    break;
-                case 2:
-                case 3: // clear queue
-                    this.files = [];
-                    break;
-                case 4: // error
-                    break;
-            }
-
-<<<<<<< HEAD
-        if(!this.serverConfig.clientVersion) {
-            throw new Error(`Update Server supported client version was not provided. ` +
-                `Please add clientVersion to your configuration file.`);
-=======
-            while(this.files.length > 0) {
-                const info = this.files.shift();
-                this.socket.write(this.generateFile(info.index, info.file));
-            }
->>>>>>> cdeb5fcc
-        }
-    }
-
-    public static async launch(host?: string, port?: number): Promise<UpdateServer> {
-        const updateServer = new UpdateServer(host, port);
+    public static async launch(configDir?: string): Promise<UpdateServer> {
+        const updateServer = new UpdateServer(configDir);
 
         await updateServer.loadFileStore();
 
@@ -160,9 +80,14 @@
         }
 
         const indexedArchive = indexId === 255 ? null : this.fileStore.indexedArchives.get(indexId);
-        const indexName: IndexName = indexedArchive?.manifest?.name ?? 'main';
+        const indexName: IndexName = getIndexName(indexId);
 
-        logger.info(`Asset file requested: ${indexName} ${fileId}`);
+        // this.incomingRequests.push(`${indexName} ${fileId}`);
+        //
+        // if(this.incomingRequests.length >= this.batchLimit) {
+        //     logger.info(`${this.batchLimit} files requested: ${this.incomingRequests.join(', ')}`);
+        //     this.incomingRequests = [];
+        // }
 
         const indexedFile = indexedArchive.files[fileId];
         if(indexedFile) {
@@ -183,28 +108,12 @@
     protected createFileResponse(fileRequest: FileRequest, fileDataBuffer: ByteBuffer): Buffer | null {
         const { indexId, fileId } = fileRequest;
 
-<<<<<<< HEAD
-        const indexedArchive = indexId === 255 ? null : this.fileStore.indexedArchives.get(indexId);
-        const indexName: IndexName = indexedArchive?.manifest?.name ?? 'main';
-=======
+        const indexName: IndexName = getIndexName(indexId);
 
-class UpdateServer {
->>>>>>> cdeb5fcc
-
-        if(!fileDataBuffer || fileDataBuffer.length === 0) {
-            logger.error(`File ${fileId} in index ${indexName} was not found.`);
-            return null;
-        }
-
-<<<<<<< HEAD
         if(fileDataBuffer.length < 5) {
             logger.error(`File ${fileId} in index ${indexName} is corrupt.`);
             return null;
         }
-=======
-    public constructor(configDir?: string) {
-        this.serverConfig = parseServerConfig<ServerConfig>({ configDir });
->>>>>>> cdeb5fcc
 
         const compression: number = fileDataBuffer.get('byte');
         const length: number = fileDataBuffer.get('int') + (compression === 0 ? 5 : 9);
@@ -254,17 +163,4 @@
         return Buffer.from(buffer);
     }
 
-<<<<<<< HEAD
-}
-=======
-
-export const launchUpdateServer = (configDir?: string) => {
-    const updateServer = new UpdateServer(configDir);
-    const { updateServerHost, updateServerPort } = updateServer.serverConfig;
-    SocketServer.launch<UpdateServerConnection>(
-        'Update Server',
-        updateServerHost, updateServerPort,
-        socket => new UpdateServerConnection(updateServer, socket)
-    );
-};
->>>>>>> cdeb5fcc
+}